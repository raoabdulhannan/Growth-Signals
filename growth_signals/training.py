--- conflicted
+++ resolved
@@ -49,6 +49,29 @@
 def main():
     print("\n Training Final Model with Best Hyperparameters")
 
+
+    log_dir = "./logs"
+
+    # Delete old logs before starting training
+    if os.path.exists(log_dir):
+        shutil.rmtree(log_dir)
+    os.makedirs(log_dir, exist_ok=True)
+
+    # Initialize TensorBoard Writer
+    writer = SummaryWriter(log_dir=log_dir)
+
+    # Start TensorBoard
+    tensorboard_process = subprocess.Popen(
+        ["tensorboard", "--logdir", "./logs", "--port", "6006"],
+        stdout=subprocess.DEVNULL, stderr=subprocess.DEVNULL
+    )
+    subprocess.Popen(["xdg-open", "http://localhost:6006"],
+                    stdout=subprocess.DEVNULL, stderr=subprocess.DEVNULL)
+
+    # Wait a few seconds for TensorBoard to start
+    time.sleep(10)
+
+
     dataset = CustomDataset()
     print("\n Custom Dataset Loaded")
     data_loader = DataLoader(dataset, batch_size=BATCH_SIZE, num_workers=4, persistent_workers=True)
@@ -61,53 +84,18 @@
         decoder_activation="tanh"
     ).to(device)
 
-<<<<<<< HEAD
     model = torch.compile(model)  # Optimize execution
     print("\n Model loaded")
-=======
-print("\n Training Final Model with Best Hyperparameters")
-
-log_dir = "./logs"
-
-# Delete old logs before starting training
-if os.path.exists(log_dir):
-    shutil.rmtree(log_dir)
-os.makedirs(log_dir, exist_ok=True)
-
-# Initialize TensorBoard Writer
-writer = SummaryWriter(log_dir=log_dir)
-
-# Start TensorBoard
-tensorboard_process = subprocess.Popen(
-    ["tensorboard", "--logdir", "./logs", "--port", "6006"],
-    stdout=subprocess.DEVNULL, stderr=subprocess.DEVNULL
-)
-subprocess.Popen(["xdg-open", "http://localhost:6006"],
-                 stdout=subprocess.DEVNULL, stderr=subprocess.DEVNULL)
-
-# Wait a few seconds for TensorBoard to start
-time.sleep(10)
-
-dataset = CustomDataset()
-data_loader = DataLoader(dataset, batch_size=best_config["batch_size"],
-                         shuffle=True)
->>>>>>> 3f455450
 
     optimizer = optim.Adam(model.parameters(), lr=LR)
     print("\n Optimizer loaded")
 
     dead_latents_per_epoch = []
     latent_activation_distribution = []
-
-<<<<<<< HEAD
+    step = 0 
     for epoch in tqdm(range(EPOCHS), desc="Training Progress"):
         total_loss = 0
         activations = []
-=======
-dead_latents_per_epoch = []
-latent_activation_distribution = []
-step = 0 
->>>>>>> 3f455450
 
         for batch in tqdm(data_loader, desc=f"Epoch {epoch+1}/{EPOCHS}", leave=False):
             batch_embeddings, batch_texts = batch
@@ -129,28 +117,16 @@
             dead_latents_per_epoch.append(num_dead_latents)
             activs = np.array(activations)
             latent_activation_distribution.append(np.sum(activs > 0, axis=1))
-
+            # Log loss per batch
+            writer.add_scalar("Reconstruction Loss", loss.item(), step)
+            step += 1
+        writer.flush()
         plot_dead_latents(dead_latents_per_epoch=dead_latents_per_epoch)
         activations = np.concatenate(activations, axis=0)
         print(f"Epoch {epoch+1}/{EPOCHS}, Loss: {total_loss / len(data_loader)}")
 
+    writer.close()
+    tensorboard_process.terminate()
 
-<<<<<<< HEAD
 if __name__ == "__main__":
-    main()
-=======
-        dead_latents_per_epoch.append(num_dead_latents)
-        latent_activation_distribution.append(np.sum(activations > 0, axis=1))
-
-        # Log loss per batch
-        writer.add_scalar("Reconstruction Loss", loss.item(), step)
-        step += 1
-        
-    writer.flush()
-    plot_dead_latents(dead_latents_per_epoch=dead_latents_per_epoch)
-    activations = np.concatenate(activations, axis=0)
-    print(f"Epoch {epoch+1}/{EPOCHS}, Loss: {total_loss / len(data_loader)}")
-
-writer.close()
-tensorboard_process.terminate()
->>>>>>> 3f455450
+    main()