--- conflicted
+++ resolved
@@ -7,13 +7,10 @@
 from torch.utils.data import DataLoader, random_split
 import visdom
 import requests
-<<<<<<< HEAD
 import heapq
 import json
 import gc
-=======
 import matplotlib.pyplot as plt
->>>>>>> 6132d2f4
 
 from constants import HIDDEN_DIM, INPUT_DIM, BATCH_SIZE, EMBEDDING_DIM, EPOCHS, LR, LAMBDA, SPARSITY_START_EPOCH
 from plot_latent_space import plot_re_ranked_vectors
@@ -273,11 +270,7 @@
         epoch_test_losses = []
         epoch_encoded_tensors = []
         for batch in tqdm(train_loader, desc=f"Epoch {epoch+1}/{EPOCHS}", leave=False):
-<<<<<<< HEAD
-            batch_embeddings, _, _ = batch
-=======
             batch_embeddings, _, batch_titles = batch
->>>>>>> 6132d2f4
             batch_embeddings = batch_embeddings.to(device, non_blocking=True)
             optimizer.zero_grad()
 
@@ -299,26 +292,7 @@
 
             loss.backward()
             optimizer.step()
-<<<<<<< HEAD
-
-            loss_value = min(loss.item(), 1)
-            total_loss += loss.item()
-            epoch_losses.append(loss_value)
-
-            if step % 10 == 0:
-                epoch_encoded_tensors.append(encoded.detach())
-
-            # if step % 100 == 0:
-            #     current_avg = np.mean(epoch_losses[-100:]) if len(epoch_losses) >= 100 else np.mean(epoch_losses)
-            #     vis.line(
-            #         Y=np.array([current_avg]),
-            #         X=np.array([step]),
-            #         win=vis_recon_loss,
-            #         update='append'
-            #     )
-            step += 1
-
-=======
+
             total_loss += loss.item()
             epoch_losses.append(loss.item())
 
@@ -376,7 +350,6 @@
         plt.savefig(f"loss_plots/epoch_{epoch+1}_loss.png")
         plt.close()
         
->>>>>>> 6132d2f4
         concat_encoded = torch.cat(epoch_encoded_tensors, dim=0)
         dead_latents = (concat_encoded == 0).all(dim=0)
         num_dead_latents = int(dead_latents.sum().item())
